--- conflicted
+++ resolved
@@ -256,16 +256,9 @@
     EXPECT_EQ(1, mongors->getLayers());
     EXPECT_EQ(60, mongors->getValidNumber());
     EXPECT_FLOAT_EQ(10.10611667f, mongors->getAverage());
-<<<<<<< HEAD
-    string newfullname2 = GetPathFromFullName(oldfullname) + "result" + SEP +
-                         newcorename + "_mongo." + GetSuffix(oldfullname);
-    EXPECT_TRUE(rs->outputToFile(newfullname2));
-    EXPECT_TRUE(FileExists(newfullname2));
-=======
     // output to asc/tif file for comparison
     EXPECT_TRUE(rs->outputToFile(newfullname4mongo));
     EXPECT_TRUE(FileExists(newfullname4mongo));
->>>>>>> 4cb18271
 #endif
     delete copyrs;
 }
